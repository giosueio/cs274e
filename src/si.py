--- conflicted
+++ resolved
@@ -2,11 +2,7 @@
 import torch
 from tqdm import tqdm
 from torchdiffeq import odeint
-<<<<<<< HEAD
 from src.util.util import plot_loss_curve, plot_samples
-=======
-from util.util import plot_loss_curve, plot_samples
->>>>>>> e222586d
 
 import time
 
@@ -68,6 +64,7 @@
         # TODO: find best fix when gamma(t) = 0, see section 6.1 of Albergo et al. 2023
         return -z/(self.gamma(t) + 1e-8)
     
+    def compute_loss(self, loss_type, model_out, t, x_0, x_1, z):
     def compute_loss(self, loss_type, model_out, t, x_0, x_1, z):
         if loss_type == 'score':
             target = self.s(t, z)
@@ -90,6 +87,7 @@
 
         self.loss_type = loss_type
         self.one_sided = False
+        self.one_sided = False
 
         model = self.model
         device = self.device
@@ -102,11 +100,7 @@
             model.train()
             tr_loss = 0.0
 
-<<<<<<< HEAD
             for batch in tqdm(train_loader):
-=======
-            for batch in train_loader:
->>>>>>> e222586d
                 if first or not self.one_sided:
                     try:
                         x_0, x_1 = batch
@@ -137,6 +131,7 @@
                 # Evaluate loss and do gradient step
                 optimizer.zero_grad()
                 loss = self.compute_loss(loss_type, model_out, t, x_0, x_1, z)
+                loss = self.compute_loss(loss_type, model_out, t, x_0, x_1, z)
                 loss.backward()
                 optimizer.step()
 
@@ -162,12 +157,16 @@
                     if evaluate:
                         te_loss = 0.0
                         for batch in test_loader:
+                            if not self.one_sided:
                             if not self.one_sided:
                                 x_0, x_1 = batch
                                 x_0, x_1 = x_0.to(device), x_1.to(device)
                             else:
                                 x_0 = batch.to(device)
                                 x_1 = torch.randn_like(x_0).to(device)
+                            else:
+                                x_0 = batch.to(device)
+                                x_1 = torch.randn_like(x_0).to(device)
 
                             batch_size = x_0.shape[0]
 
@@ -180,6 +179,7 @@
 
                             # Evaluate loss
                             loss = self.compute_loss(loss_type, model_out, t, x_0, x_1, z)
+                            loss = self.compute_loss(loss_type, model_out, t, x_0, x_1, z)
                             te_loss += loss.item()
                             
                         te_loss /= len(test_loader)
@@ -229,6 +229,7 @@
         '''
         AssertionError('Not implemented')
 
+    def eta_to_b_model(self, model):
     def eta_to_b_model(self, model):
         '''
         Given a model of the noise term z, return a model of the velocity field b(t,x_t).
@@ -247,6 +248,7 @@
             model = self.s_to_b_model(self.model)
         elif self.loss_type == 'noise':
             model = self.eta_to_b_model(self.model)
+            model = self.eta_to_b_model(self.model)
 
         if direction == 'f':
             return model
@@ -275,9 +277,13 @@
             # if x_initial has less samples than n_samples, repeat x_initial at random to get n_samples
             n_new_samples = n_samples - inital_batch_size
             x_initial = torch.cat([x_initial, x_initial[torch.randperm(inital_batch_size)[:n_new_samples]]], dim=0)
+            # if x_initial has less samples than n_samples, repeat x_initial at random to get n_samples
+            n_new_samples = n_samples - inital_batch_size
+            x_initial = torch.cat([x_initial, x_initial[torch.randperm(inital_batch_size)[:n_new_samples]]], dim=0)
 
         b_model = self.get_b_model(self, direction)
         method = 'dopri5'
+        out = odeint(b_model, x_initial, t, method=method, rtol=rtol, atol=atol)
         out = odeint(b_model, x_initial, t, method=method, rtol=rtol, atol=atol)
 
         if return_path:
@@ -318,23 +324,15 @@
         Given a model of the noise term z, return a model of the velocity field b(t,x_t). Use only for one-sided interpolants.
         See 6.2 of Albergo et al. 2023, "A denoiser is all you need for spatially-linear one-sided interpolants"
         '''
-<<<<<<< HEAD
         b_model = lambda t, x: self.da(t)*model(t,x) + self.db(t)/self.b(t)*(x - self.a(t)* self.model(t,x))
         return b_model
-=======
-        model = lambda x, t: self.da(t)*model(x, t) + self.db(t)/self.b(t)*(x - self.a(t)* self.model(x,t))
-        return model
->>>>>>> e222586d
 
 class LinearInterpolant(SLI):
     '''
     Linear Interpolant, i.e. x(t) = (1-t)*x_0 + t*x_1
     References: Liu et al. 2023, Flow straight and fast: Learning to generate and transfer data with rectified flow
                 Lipman et al. 2023, Flow matching for generative modeling
-<<<<<<< HEAD
     N.B.: If we add noise by make_noisy(self) and define optimal couplings, then this interpolant is the Schrödinger Bridge interpolant from Tong et al. 2023
-=======
->>>>>>> e222586d
     '''
     def __init__(self, model, device='cpu', dtype=torch.double):
         super().__init__(model, device=device, dtype=dtype)
@@ -400,7 +398,6 @@
     '''
     def __init__(self, model, device='cpu', dtype=torch.double):
         super().__init__(model, device, dtype)
-<<<<<<< HEAD
     def alpha(self, t):
         a = torch.zeros_like(t)
         a[t < .5] = torch.cos(np.pi*t[t < .5])**2
@@ -414,21 +411,6 @@
         da[t < .5] = -2*np.pi*torch.cos(np.pi*t[t < .5])*torch.sin(np.pi*t[t < .5])
         return da
     def dbeta(self, t):
-=======
-    def a(self, t):
-        a = torch.zeros_like(t)
-        a[t < .5] = torch.cos(np.pi*t[t < .5])**2
-        return a
-    def b(self, t):
-        b = torch.zeros_like(t)
-        b[t >= .5] = torch.cos(np.pi*t[t >= .5])**2
-        return b
-    def da(self, t):
-        da = torch.zeros_like(t)
-        da[t < .5] = -2*np.pi*torch.cos(np.pi*t[t < .5])*torch.sin(np.pi*t[t < .5])
-        return da
-    def db(self, t):
->>>>>>> e222586d
         db = torch.zeros_like(t)
         db[t >= .5] = -2*np.pi*torch.cos(np.pi*t[t >= .5])*torch.sin(np.pi*t[t >= .5])
         return db
@@ -454,6 +436,7 @@
 def make_noisy(SI):
     '''
     Add the gamma(t)=np.sqrt(2*t(1-t)) component to an interpolant
+    Add the gamma(t)=np.sqrt(2*t(1-t)) component to an interpolant
     '''
     SI.gamma = lambda t: np.sqrt(2*t(1-t))
     SI.dgamma = lambda t: (1 - 2*t)/np.sqrt(2*t(1-t))
@@ -466,14 +449,10 @@
     SI.gamma = lambda t: np.sin(np.pi*t)**2
     SI.dgamma = lambda t: 2*np.pi*np.sin(np.pi*t)*np.cos(np.pi*t)
     return SI
-<<<<<<< HEAD
     
 
 ##### REFERENCES #####
 # Albergo et al. 2023, Stochastic Interpolants: a unifying framework for flows and diffusions
 # Liu et al. 2023, Flow straight and fast: Learning to generate and transfer data with rectified flow
 # Lipman et al. 2023, Flow matching for generative modeling
-# Tong et al. 2023, Improving and Generalizing Flow-Based Generative Models with Minibatch Optimal Transport
-=======
-    
->>>>>>> e222586d
+# Tong et al. 2023, Improving and Generalizing Flow-Based Generative Models with Minibatch Optimal Transport